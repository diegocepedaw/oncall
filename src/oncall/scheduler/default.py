--- conflicted
+++ resolved
@@ -411,31 +411,8 @@
             query = '%s WHERE %s' % (query, where_query)
         cursor.execute(query, where_vals)
         data = cursor.fetchall()
-<<<<<<< HEAD
+        preview-refactor
         return json_dumps(data)
-=======
-        response_list = data
-
-        # delete new inserted events
-        if future_events:
-            first_event_start = min(future_events[0], key=lambda x: x['start'])['start']
-            cursor.execute('DELETE FROM event WHERE schedule_id = %s AND start >= %s', (schedule['id'], first_event_start))
-
-        # re insert deleted events
-        for event in delete_list:
-                event_args = (event['user_id'], event['schedule_id'], event['link_id'], event['note'], event['start'],
-                              event['team_id'], event['end'], event['role_id'], event['id'])
-                logger.debug('inserting event: %s', event_args)
-                query = '''
-                    INSERT INTO `event` (
-                        `user_id`, `schedule_id`, `link_id`, `note`, `start`, `team_id`, `end`,`role_id`, `id`
-                    ) VALUES (
-                        %s, %s, %s, %s, %s, %s, %s, %s, %s
-                    )'''
-                cursor.execute(query, event_args)
-
-        resp.body = json_dumps(response_list)
->>>>>>> 025793a5
 
     def populate(self, schedule, start_time, dbinfo, req, resp, table_name):
         connection, cursor = dbinfo
